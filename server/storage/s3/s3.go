package s3

import (
	"context"
	"encoding/base64"
	"encoding/hex"
	"fmt"
	"io"
	"strconv"
	"strings"

	"github.com/aws/aws-sdk-go/aws"
	"github.com/aws/aws-sdk-go/aws/request"
	"github.com/aws/aws-sdk-go/aws/session"
	"github.com/aws/aws-sdk-go/service/s3"
	"github.com/aws/aws-sdk-go/service/s3/s3manager"

	"github.com/DataDog/temporal-large-payload-codec/server/storage"
)

<<<<<<< HEAD
const awsDownloadChecksumMode = "ENABLED"
=======
const sha256DigestName = "sha256"
>>>>>>> 7405eabb

type Config struct {
	Session *session.Session
	Bucket  string
}

// A sequentialWriterAt trivially satisfies the [io.WriterAt] interface
// by ignoring the supplied offset and writing bytes to the wrapped w sequentially.
// It is meant to be used with a [s3manager.Downloader] with `Concurrency` set to 1.
type sequentialWriterAt struct {
	w io.Writer
}

func (s *sequentialWriterAt) WriteAt(p []byte, _ int64) (n int, err error) {
	return s.w.Write(p)
}

func New(config *Config) *Driver {
	return &Driver{
		client:   s3.New(config.Session),
		uploader: s3manager.NewUploader(config.Session),
		downloader: s3manager.NewDownloader(config.Session, func(d *s3manager.Downloader) {
			d.Concurrency = 1 // disable concurrent downloads so that we can write directly to the http response stream
		}),
		bucket:            config.Bucket,
		checksumAlgorithm: s3.ChecksumAlgorithmSha256,
		storageClass:      s3.StorageClassIntelligentTiering,
	}
}

type Driver struct {
	client            *s3.S3
	uploader          *s3manager.Uploader
	downloader        *s3manager.Downloader
	bucket            string
	checksumAlgorithm string
	storageClass      string
}

func (d *Driver) GetPayload(ctx context.Context, r *storage.GetRequest) (*storage.GetResponse, error) {
	w := sequentialWriterAt{w: r.Writer}
	if _, err := d.downloader.DownloadWithContext(ctx, &w, &s3.GetObjectInput{
		Bucket:       &d.bucket,
		Key:          aws.String(computeKey(r.Digest)),
		ChecksumMode: aws.String(awsDownloadChecksumMode),
	}); err != nil {
		return nil, err
	}
	return &storage.GetResponse{}, nil
}

func (d *Driver) PutPayload(ctx context.Context, r *storage.PutRequest) (*storage.PutResponse, error) {
	awsDigest, err := computeAwsDigest(r.Digest)
	if err != nil {
		return nil, err
	}

	result, err := d.uploader.UploadWithContext(ctx, &s3manager.UploadInput{
		Key:                       aws.String(computeKey(r.Digest)),
		Metadata:                  nil,
		Body:                      r.Data,
		Bucket:                    &d.bucket,
		CacheControl:              nil,
		ChecksumAlgorithm:         &d.checksumAlgorithm,
		ChecksumSHA256:            &awsDigest,
		ContentDisposition:        nil,
		ContentEncoding:           nil,
		ContentType:               nil,
		ExpectedBucketOwner:       nil,
		Expires:                   nil,
		GrantFullControl:          nil,
		GrantRead:                 nil,
		GrantReadACP:              nil,
		ObjectLockLegalHoldStatus: nil,
		ObjectLockMode:            nil,
		ObjectLockRetainUntilDate: nil,
		StorageClass:              &d.storageClass,
		Tagging:                   nil,
	}, s3manager.WithUploaderRequestOptions(request.WithSetRequestHeaders(map[string]string{
		"Content-Length": strconv.FormatUint(r.ContentLength, 10),
	})))
	if err != nil {
		return nil, err
	}

	return &storage.PutResponse{
		Location: result.Location,
	}, nil
}

// Compute a base64-encoded representation of a sha256 digest.
// see `x-amz-checksum-sha256` in https://docs.aws.amazon.com/AmazonS3/latest/API/API_PutObject.html
func computeAwsDigest(digestSpec string) (string, error) {
	tokens := strings.Split(digestSpec, ":")
	if len(tokens) != 2 {
		return "", fmt.Errorf("invalid incoming digest specification %s", digestSpec)
	}
	if tokens[0] != sha256DigestName {
		return "", fmt.Errorf("unsupported digest type %s", digestSpec)
	}

	bytes, err := hex.DecodeString(tokens[1])
	if err != nil {
		return "", fmt.Errorf("invalid digest hex %s", tokens[1])
	}

	return base64.StdEncoding.EncodeToString(bytes), nil
}

func computeKey(digest string) string {
	return fmt.Sprintf("blobs/%s", digest)
}<|MERGE_RESOLUTION|>--- conflicted
+++ resolved
@@ -18,11 +18,10 @@
 	"github.com/DataDog/temporal-large-payload-codec/server/storage"
 )
 
-<<<<<<< HEAD
-const awsDownloadChecksumMode = "ENABLED"
-=======
-const sha256DigestName = "sha256"
->>>>>>> 7405eabb
+const (
+	awsDownloadChecksumMode = "ENABLED"
+	sha256DigestName        = "sha256"
+)
 
 type Config struct {
 	Session *session.Session
